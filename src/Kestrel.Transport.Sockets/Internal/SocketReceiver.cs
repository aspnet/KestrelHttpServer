﻿// Copyright (c) .NET Foundation. All rights reserved.
// Licensed under the Apache License, Version 2.0. See License.txt in the project root for license information.

using System;
using System.IO.Pipelines;
using System.Net.Sockets;

namespace Microsoft.AspNetCore.Server.Kestrel.Transport.Sockets.Internal
{
    public class SocketReceiver
    {
        private readonly Socket _socket;
        private readonly SocketAsyncEventArgs _eventArgs = new SocketAsyncEventArgs();
<<<<<<< HEAD
        private readonly SocketAwaitable _awaitable = new SocketAwaitable();
        private Memory<byte> _buffer;
=======
        private readonly SocketAwaitable _awaitable;
>>>>>>> e65e58da

        public SocketReceiver(Socket socket, PipeScheduler scheduler)
        {
            _socket = socket;
<<<<<<< HEAD
            _eventArgs.SetBuffer(Array.Empty<byte>(), 0, 0);
            _eventArgs.UserToken = this;
            _eventArgs.Completed += (_, e) => ((SocketReceiver)e.UserToken).OnReadable();
=======
            _awaitable = new SocketAwaitable(scheduler);
            _eventArgs.UserToken = _awaitable;
            _eventArgs.Completed += (_, e) => ((SocketAwaitable)e.UserToken).Complete(e.BytesTransferred, e.SocketError);
>>>>>>> e65e58da
        }

        public SocketAwaitable ReceiveAsync(Memory<byte> buffer)
        {
            _buffer = buffer;
            if (!_socket.ReceiveAsync(_eventArgs))
            {
                OnReadable();
            }
            return _awaitable;
        }

        private void OnReadable()
        {
            SocketError errorCode = _eventArgs.SocketError;
            int bytesTransferred = 0;
            if (errorCode == SocketError.Success)
            {
                try
                {
#if NETCOREAPP2_1
                    bytesTransferred = _socket.Receive(_buffer.Span, SocketFlags.None, out errorCode);
#else
                    var segment = _buffer.GetArray();
                    bytesTransferred = _socket.Receive(segment.Array, segment.Offset, segment.Count, SocketFlags.None, out errorCode);
#endif
                }
                catch (ObjectDisposedException)
                {
                    errorCode = SocketError.ConnectionAborted;
                }
            }
            _buffer = null;
            _awaitable.Complete(bytesTransferred, errorCode);
        }
    }
}<|MERGE_RESOLUTION|>--- conflicted
+++ resolved
@@ -11,25 +11,16 @@
     {
         private readonly Socket _socket;
         private readonly SocketAsyncEventArgs _eventArgs = new SocketAsyncEventArgs();
-<<<<<<< HEAD
-        private readonly SocketAwaitable _awaitable = new SocketAwaitable();
+        private readonly SocketAwaitable _awaitable;
         private Memory<byte> _buffer;
-=======
-        private readonly SocketAwaitable _awaitable;
->>>>>>> e65e58da
 
         public SocketReceiver(Socket socket, PipeScheduler scheduler)
         {
             _socket = socket;
-<<<<<<< HEAD
+            _awaitable = new SocketAwaitable(scheduler);
             _eventArgs.SetBuffer(Array.Empty<byte>(), 0, 0);
             _eventArgs.UserToken = this;
             _eventArgs.Completed += (_, e) => ((SocketReceiver)e.UserToken).OnReadable();
-=======
-            _awaitable = new SocketAwaitable(scheduler);
-            _eventArgs.UserToken = _awaitable;
-            _eventArgs.Completed += (_, e) => ((SocketAwaitable)e.UserToken).Complete(e.BytesTransferred, e.SocketError);
->>>>>>> e65e58da
         }
 
         public SocketAwaitable ReceiveAsync(Memory<byte> buffer)
