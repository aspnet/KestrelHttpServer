﻿// Copyright (c) .NET Foundation. All rights reserved.
// Licensed under the Apache License, Version 2.0. See License.txt in the project root for license information.

using System;
using System.Diagnostics;
using System.IO.Pipelines;
using System.Net.Sockets;
using System.Runtime.CompilerServices;
using System.Threading;

namespace Microsoft.AspNetCore.Server.Kestrel.Transport.Sockets.Internal
{
    public class SocketAwaitable : ICriticalNotifyCompletion
    {
        private static readonly Action _callbackCompleted = () => { };

        private readonly PipeScheduler _ioScheduler;

        private Action _callback;
        private int _bytesTransferred;
        private SocketError _error;

        public SocketAwaitable(PipeScheduler ioScheduler)
        {
            _ioScheduler = ioScheduler;
        }

        public SocketAwaitable GetAwaiter() => this;
        public bool IsCompleted => ReferenceEquals(_callback, _callbackCompleted);

        public int GetResult()
        {
            Debug.Assert(ReferenceEquals(_callback, _callbackCompleted));

            _callback = null;

            if (_error == SocketError.Success)
            {
                return _bytesTransfered;
            }
            else if (_error == SocketError.WouldBlock)
            {
                return SocketConnection.WouldBlock;
            }
            else
            {
                throw new SocketException((int)_error);
            }
<<<<<<< HEAD
=======

            return _bytesTransferred;
>>>>>>> e65e58da
        }

        public void OnCompleted(Action continuation)
        {
            if (ReferenceEquals(_callback, _callbackCompleted) ||
                ReferenceEquals(Interlocked.CompareExchange(ref _callback, continuation, null), _callbackCompleted))
            {
                continuation();
            }
        }

        public void UnsafeOnCompleted(Action continuation)
        {
            OnCompleted(continuation);
        }

        public void Complete(int bytesTransferred, SocketError socketError)
        {
            _error = socketError;
            _bytesTransferred = bytesTransferred;
            var continuation = Interlocked.Exchange(ref _callback, _callbackCompleted);

            if (continuation != null)
            {
                _ioScheduler.Schedule(c => c(), continuation);
            }
        }
    }
}<|MERGE_RESOLUTION|>--- conflicted
+++ resolved
@@ -36,7 +36,7 @@
 
             if (_error == SocketError.Success)
             {
-                return _bytesTransfered;
+                return _bytesTransferred;
             }
             else if (_error == SocketError.WouldBlock)
             {
@@ -46,11 +46,6 @@
             {
                 throw new SocketException((int)_error);
             }
-<<<<<<< HEAD
-=======
-
-            return _bytesTransferred;
->>>>>>> e65e58da
         }
 
         public void OnCompleted(Action continuation)
