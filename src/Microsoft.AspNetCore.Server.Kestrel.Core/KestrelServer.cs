--- conflicted
+++ resolved
@@ -200,11 +200,7 @@
 
                     try
                     {
-<<<<<<< HEAD
-                        transport.BindAsync().GetAwaiter().GetResult();
-=======
                         await transport.BindAsync().ConfigureAwait(false);
->>>>>>> 6036f27f
                     }
                     catch (AddressInUseException ex)
                     {
@@ -291,11 +287,7 @@
                 var connectionHandler = new ConnectionHandler<TContext>(ipv4ListenOptions, serviceContext, application);
                 var transport = _transportFactory.Create(ipv4ListenOptions, connectionHandler);
                 _transports.Add(transport);
-<<<<<<< HEAD
-                transport.BindAsync().GetAwaiter().GetResult();
-=======
                 await transport.BindAsync().ConfigureAwait(false);
->>>>>>> 6036f27f
             }
             catch (AddressInUseException ex)
             {
@@ -314,11 +306,7 @@
                 var connectionHandler = new ConnectionHandler<TContext>(ipv6ListenOptions, serviceContext, application);
                 var transport = _transportFactory.Create(ipv6ListenOptions, connectionHandler);
                 _transports.Add(transport);
-<<<<<<< HEAD
-                transport.BindAsync().GetAwaiter().GetResult();
-=======
                 await transport.BindAsync().ConfigureAwait(false);
->>>>>>> 6036f27f
             }
             catch (AddressInUseException ex)
             {
