﻿// Copyright (c) .NET Foundation. All rights reserved.
// Licensed under the Apache License, Version 2.0. See License.txt in the project root for license information.

using System;
using System.Linq;
using System.Numerics;
using System.Text;

namespace Microsoft.AspNet.Server.Kestrel.Infrastructure
{
    public struct MemoryPoolIterator2
    {
        private const int _maxStackAllocBytes = 16384;
        /// <summary>
        /// Array of "minus one" bytes of the length of SIMD operations on the current hardware. Used as an argument in the
        /// vector dot product that counts matching character occurrence.
        /// </summary>
        private static Vector<byte> _dotCount = new Vector<byte>(Byte.MaxValue);

        /// <summary>
        /// Array of negative numbers starting at 0 and continuing for the length of SIMD operations on the current hardware.
        /// Used as an argument in the vector dot product that determines matching character index.
        /// </summary>
        private static Vector<byte> _dotIndex = new Vector<byte>(Enumerable.Range(0, Vector<byte>.Count).Select(x => (byte)-x).ToArray());

        private static Encoding _utf8 = Encoding.UTF8;

        private MemoryPoolBlock2 _block;
        private int _index;

        public MemoryPoolIterator2(MemoryPoolBlock2 block)
        {
            _block = block;
            _index = _block?.Start ?? 0;
        }
        public MemoryPoolIterator2(MemoryPoolBlock2 block, int index)
        {
            _block = block;
            _index = index;
        }

        public bool IsDefault => _block == null;

        public bool IsEnd
        {
            get
            {
                if (_block == null)
                {
                    return true;
                }
                else if (_index < _block.End)
                {
                    return false;
                }
                else
                {
                    var block = _block.Next;
                    while (block != null)
                    {
                        if (block.Start < block.End)
                        {
                            return false; // subsequent block has data - IsEnd is false
                        }
                        block = block.Next;
                    }
                    return true;
                }
            }
        }

        public MemoryPoolBlock2 Block => _block;

        public int Index => _index;

        public int Take()
        {
            if (_block == null)
            {
                return -1;
            }
            else if (_index < _block.End)
            {
                return _block.Array[_index++];
            }

            var block = _block;
            var index = _index;
            while (true)
            {
                if (index < block.End)
                {
                    _block = block;
                    _index = index + 1;
                    return block.Array[index];
                }
                else if (block.Next == null)
                {
                    return -1;
                }
                else
                {
                    block = block.Next;
                    index = block.Start;
                }
            }
        }

        public int Peek()
        {
            if (_block == null)
            {
                return -1;
            }
            else if (_index < _block.End)
            {
                return _block.Array[_index];
            }
            else if (_block.Next == null)
            {
                return -1;
            }

            var block = _block.Next;
            var index = block.Start;
            while (true)
            {
                if (index < block.End)
                {
                    return block.Array[index];
                }
                else if (block.Next == null)
                {
                    return -1;
                }
                else
                {
                    block = block.Next;
                    index = block.Start;
                }
            }
        }

        public int Seek(int char0)
        {
            if (IsDefault)
            {
                return -1;
            }

            var byte0 = (byte)char0;
            var vectorStride = Vector<byte>.Count;
            var ch0Vector = new Vector<byte>(byte0);

            var block = _block;
            var index = _index;
            var array = block.Array;
            while (true)
            {
                while (block.End == index)
                {
                    if (block.Next == null)
                    {
                        _block = block;
                        _index = index;
                        return -1;
                    }
                    block = block.Next;
                    index = block.Start;
                    array = block.Array;
                }
                while (block.End != index)
                {
                    var following = block.End - index;
                    if (following >= vectorStride)
                    {
                        var data = new Vector<byte>(array, index);
                        var ch0Equals = Vector.Equals(data, ch0Vector);
                        var ch0Count = Vector.Dot(ch0Equals, _dotCount);

                        if (ch0Count == 0)
                        {
                            index += vectorStride;
                            continue;
                        }
                        else if (ch0Count == 1)
                        {
                            _block = block;
                            _index = index + Vector.Dot(ch0Equals, _dotIndex);
                            return char0;
                        }
                        else
                        {
                            following = vectorStride;
                        }
                    }
                    while (following > 0)
                    {
                        if (block.Array[index] == byte0)
                        {
                            _block = block;
                            _index = index;
                            return char0;
                        }
                        following--;
                        index++;
                    }
                }
            }
        }

        public int Seek(int char0, int char1)
        {
            if (IsDefault)
            {
                return -1;
            }

            var byte0 = (byte)char0;
            var byte1 = (byte)char1;
            var vectorStride = Vector<byte>.Count;
            var ch0Vector = new Vector<byte>(byte0);
            var ch1Vector = new Vector<byte>(byte1);

            var block = _block;
            var index = _index;
            var array = block.Array;
            while (true)
            {
                while (block.End == index)
                {
                    if (block.Next == null)
                    {
                        _block = block;
                        _index = index;
                        return -1;
                    }
                    block = block.Next;
                    index = block.Start;
                    array = block.Array;
                }
                while (block.End != index)
                {
                    var following = block.End - index;
                    if (following >= vectorStride)
                    {
                        var data = new Vector<byte>(array, index);
                        var ch0Equals = Vector.Equals(data, ch0Vector);
                        var ch0Count = Vector.Dot(ch0Equals, _dotCount);
                        var ch1Equals = Vector.Equals(data, ch1Vector);
                        var ch1Count = Vector.Dot(ch1Equals, _dotCount);

                        if (ch0Count == 0 && ch1Count == 0)
                        {
                            index += vectorStride;
                            continue;
                        }
                        else if (ch0Count < 2 && ch1Count < 2)
                        {
                            var ch0Index = ch0Count == 1 ? Vector.Dot(ch0Equals, _dotIndex) : byte.MaxValue;
                            var ch1Index = ch1Count == 1 ? Vector.Dot(ch1Equals, _dotIndex) : byte.MaxValue;
                            if (ch0Index < ch1Index)
                            {
                                _block = block;
                                _index = index + ch0Index;
                                return char0;
                            }
                            else
                            {
                                _block = block;
                                _index = index + ch1Index;
                                return char1;
                            }
                        }
                        else
                        {
                            following = vectorStride;
                        }
                    }
                    while (following > 0)
                    {
                        var byteIndex = block.Array[index];
                        if (byteIndex == byte0)
                        {
                            _block = block;
                            _index = index;
                            return char0;
                        }
                        else if (byteIndex == byte1)
                        {
                            _block = block;
                            _index = index;
                            return char1;
                        }
                        following--;
                        index++;
                    }
                }
            }
        }

        public int Seek(int char0, int char1, int char2)
        {
            if (IsDefault)
            {
                return -1;
            }

            var byte0 = (byte)char0;
            var byte1 = (byte)char1;
            var byte2 = (byte)char2;
            var vectorStride = Vector<byte>.Count;
            var ch0Vector = new Vector<byte>(byte0);
            var ch1Vector = new Vector<byte>(byte1);
            var ch2Vector = new Vector<byte>(byte2);

            var block = _block;
            var index = _index;
            var array = block.Array;
            while (true)
            {
                while (block.End == index)
                {
                    if (block.Next == null)
                    {
                        _block = block;
                        _index = index;
                        return -1;
                    }
                    block = block.Next;
                    index = block.Start;
                    array = block.Array;
                }
                while (block.End != index)
                {
                    var following = block.End - index;
                    if (following >= vectorStride)
                    {
                        var data = new Vector<byte>(array, index);
                        var ch0Equals = Vector.Equals(data, ch0Vector);
                        var ch0Count = Vector.Dot(ch0Equals, _dotCount);
                        var ch1Equals = Vector.Equals(data, ch1Vector);
                        var ch1Count = Vector.Dot(ch1Equals, _dotCount);
                        var ch2Equals = Vector.Equals(data, ch2Vector);
                        var ch2Count = Vector.Dot(ch2Equals, _dotCount);

                        if (ch0Count == 0 && ch1Count == 0 && ch2Count == 0)
                        {
                            index += vectorStride;
                            continue;
                        }
                        else if (ch0Count < 2 && ch1Count < 2 && ch2Count < 2)
                        {
                            var ch0Index = ch0Count == 1 ? Vector.Dot(ch0Equals, _dotIndex) : byte.MaxValue;
                            var ch1Index = ch1Count == 1 ? Vector.Dot(ch1Equals, _dotIndex) : byte.MaxValue;
                            var ch2Index = ch2Count == 1 ? Vector.Dot(ch2Equals, _dotIndex) : byte.MaxValue;

                            int toReturn, toMove;
                            if (ch0Index < ch1Index)
                            {
                                if (ch0Index < ch2Index)
                                {
                                    toReturn = char0;
                                    toMove = ch0Index;
                                }
                                else
                                {
                                    toReturn = char2;
                                    toMove = ch2Index;
                                }
                            }
                            else
                            {
                                if (ch1Index < ch2Index)
                                {
                                    toReturn = char1;
                                    toMove = ch1Index;
                                }
                                else
                                {
                                    toReturn = char2;
                                    toMove = ch2Index;
                                }
                            }

                            _block = block;
                            _index = index + toMove;
                            return toReturn;
                        }
                        else
                        {
                            following = vectorStride;
                        }
                    }
                    while (following > 0)
                    {
                        var byteIndex = block.Array[index];
                        if (byteIndex == byte0)
                        {
                            _block = block;
                            _index = index;
                            return char0;
                        }
                        else if (byteIndex == byte1)
                        {
                            _block = block;
                            _index = index;
                            return char1;
                        }
                        else if (byteIndex == byte2)
                        {
                            _block = block;
                            _index = index;
                            return char2;
                        }
                        following--;
                        index++;
                    }
                }
            }
        }

        /// <summary>
        /// Save the data at the current location then move to the next available space.
        /// </summary>
        /// <param name="data">The byte to be saved.</param>
        /// <returns>true if the operation successes. false if can't find available space.</returns>
        public bool Put(byte data)
        {
            if (_block == null)
            {
                return false;
            }
            else if (_index < _block.End)
            {
                _block.Array[_index++] = data;
                return true;
            }

            var block = _block;
            var index = _index;
            while (true)
            {
                if (index < block.End)
                {
                    _block = block;
                    _index = index + 1;
                    block.Array[index] = data;
                    return true;
                }
                else if (block.Next == null)
                {
                    return false;
                }
                else
                {
                    block = block.Next;
                    index = block.Start;
                }
            }
        }

        public int GetLength(ref MemoryPoolIterator2 end)
        {
            if (IsDefault || end.IsDefault)
            {
                return -1;
            }

            var block = _block;
            var index = _index;
            var length = 0;
            while (true)
            {
                if (block == end._block)
                {
                    return length + end._index - index;
                }
                else if (block.Next == null)
                {
                    throw new InvalidOperationException("end did not follow iterator");
                }
                else
                {
                    length += block.End - index;
                    block = block.Next;
                    index = block.Start;
                }
            }
        }

        private static unsafe string SingleBlockAsciiString(byte[] input, int offset, int length)
        {
            // avoid declaring other local vars, or doing work with stackalloc
            // to prevent the .locals init cil flag , see: https://github.com/dotnet/coreclr/issues/1279
            char* output = stackalloc char[length];

            return SingleBlockAsciiIter(output, input, offset, length);
        }

        private static unsafe string SingleBlockAsciiIter(char* output, byte[] input, int offset, int length)
        {
            for (var i = 0; i < length; i++)
            {
                output[i] = (char)input[i + offset];
            }
            return new string(output, 0, length);
        }

        private static unsafe string MultiBlockAsciiString(MemoryPoolBlock2 startBlock, ref MemoryPoolIterator2 end, int inputOffset, int length)
        {
            // avoid declaring other local vars, or doing work with stackalloc
            // to prevent the .locals init cil flag , see: https://github.com/dotnet/coreclr/issues/1279
            char* output = stackalloc char[length];

            return MultiBlockAsciiIter(output, startBlock, ref end, inputOffset, length);
        }
        
        private static unsafe string MultiBlockAsciiIter(char* output, MemoryPoolBlock2 startBlock, ref MemoryPoolIterator2 end, int inputOffset, int length)
        {
            var outputOffset = 0;
            var block = startBlock;
            var remaining = length;

            while(true)
            {
                int following = (block != end._block ? block.End : end._index) - inputOffset;

                if (following > 0)
                {
                    var input = block.Array;
                    for (var i = 0; i < following; i++)
                    {
                        output[i + outputOffset] = (char)input[i + inputOffset];
                    }

                    remaining -= following;
                    outputOffset += following;
                }
                
                if (remaining == 0)
                {
                    return new string(output, 0, length);
                }

                block = block.Next;
                inputOffset = block.Start;
            }
        }

        public string GetAsciiStringHeap(MemoryPoolBlock2 startBlock, ref MemoryPoolIterator2 end, int inputOffset, int length)
        {
            var output = new char[length];

            var outputOffset = 0;
            var block = startBlock;
            var remaining = length;

            while (true)
            {
                int following = (block != end._block ? block.End : end._index) - inputOffset;

                if (following > 0)
                {
                    var input = block.Array;
                    for (var i = 0; i < following; i++)
                    {
                        output[i + outputOffset] = (char)input[i + inputOffset];
                    }

                    remaining -= following;
                    outputOffset += following;
                }

                if (remaining == 0)
                {
                    return new string(output, 0, length); 
                }

                block = block.Next;
                inputOffset = block.Start;
            }
        }

        public string GetAsciiString(ref MemoryPoolIterator2 end)
        {
            if (IsDefault || end.IsDefault)
            {
                return default(string);
            }

            var length = GetLength(ref end);

            if (length > _maxStackAllocBytes)
            {
                return GetAsciiStringHeap(_block, ref end, _index, length);
            }

            if (end._block == _block)
            {
                return SingleBlockAsciiString(_block.Array, _index, length);
            }

            return MultiBlockAsciiString(_block, ref end, _index, length);
        }

        public string GetUtf8String(ref MemoryPoolIterator2 end)
        {
            if (IsDefault || end.IsDefault)
            {
                return default(string);
            }
            if (end._block == _block)
            {
                return _utf8.GetString(_block.Array, _index, end._index - _index);
            }
            
            var decoder = _utf8.GetDecoder();
            var length = GetLength(ref end);

            var charLength = length * 2;
            var chars = new char[charLength];
            var charIndex = 0;

            var block = _block;
            var index = _index;
            var remaining = length;
            while (true)
            {
                int bytesUsed;
                int charsUsed;
                bool completed;
                var following = block.End - index;
                if (remaining <= following)
                {
                    decoder.Convert(
                        block.Array,
                        index,
                        remaining,
                        chars,
                        charIndex,
                        charLength - charIndex,
                        true,
                        out bytesUsed,
                        out charsUsed,
                        out completed);
                    return new string(chars, 0, charIndex + charsUsed);
                }
                else if (block.Next == null)
                {
                    decoder.Convert(
                        block.Array,
                        index,
                        following,
                        chars,
                        charIndex,
                        charLength - charIndex,
                        true,
                        out bytesUsed,
                        out charsUsed,
                        out completed);
                    return new string(chars, 0, charIndex + charsUsed);
                }
                else
                {
                    decoder.Convert(
                        block.Array,
                        index,
                        following,
                        chars,
                        charIndex,
                        charLength - charIndex,
                        false,
                        out bytesUsed,
                        out charsUsed,
                        out completed);
                    charIndex += charsUsed;
                    remaining -= following;
                    block = block.Next;
                    index = block.Start;
                }
            }
        }

<<<<<<< HEAD
        public ArraySegment<byte> GetArraySegment(MemoryPoolIterator2 end, ArraySegment<byte> scratchBuffer)
=======
        public ArraySegment<byte> GetArraySegment(ref MemoryPoolIterator2 end)
>>>>>>> 7f50736f
        {
            if (IsDefault || end.IsDefault)
            {
                return default(ArraySegment<byte>);
            }
            if (end._block == _block)
            {
                return new ArraySegment<byte>(_block.Array, _index, end._index - _index);
            }

<<<<<<< HEAD
            var length = GetLength(end);

            if (length < scratchBuffer.Count)
            {
                CopyTo(scratchBuffer.Array, scratchBuffer.Offset, length, out length);
                return new ArraySegment<byte>(scratchBuffer.Array, scratchBuffer.Offset, length);
            }
            else
            {
                var array = new byte[length];
                CopyTo(array, 0, length, out length);
                return new ArraySegment<byte>(array, 0, length);
            }
=======
            var length = GetLength(ref end);
            var array = new byte[length];
            CopyTo(array, 0, length, out length);
            return new ArraySegment<byte>(array, 0, length);
>>>>>>> 7f50736f
        }

        public MemoryPoolIterator2 CopyTo(byte[] array, int offset, int count, out int actual)
        {
            if (IsDefault)
            {
                actual = 0;
                return this;
            }

            var block = _block;
            var index = _index;
            var remaining = count;
            while (true)
            {
                var following = block.End - index;
                if (remaining <= following)
                {
                    actual = count;
                    Buffer.BlockCopy(block.Array, index, array, offset, remaining);
                    return new MemoryPoolIterator2(block, index + remaining);
                }
                else if (block.Next == null)
                {
                    actual = count - remaining + following;
                    Buffer.BlockCopy(block.Array, index, array, offset, following);
                    return new MemoryPoolIterator2(block, index + following);
                }
                else
                {
                    Buffer.BlockCopy(block.Array, index, array, offset, following);
                    offset += following;
                    remaining -= following;
                    block = block.Next;
                    index = block.Start;
                }
            }
        }
        public MemoryPoolIterator2 Skip(int limit, out int actual)
        {
            if (IsDefault)
            {
                actual = 0;
                return this;
            }

            var block = _block;
            var index = _index;
            var remaining = limit;
            while (true)
            {
                var following = block.End - index;
                if (remaining <= following)
                {
                    actual = limit;
                    return new MemoryPoolIterator2(block, index + remaining);
                }
                else if (block.Next == null)
                {
                    actual = limit - remaining + following;
                    return new MemoryPoolIterator2(block, index + following);
                }
                else
                {
                    remaining -= following;
                    block = block.Next;
                    index = block.Start;
                }
            }
        }
    }
}<|MERGE_RESOLUTION|>--- conflicted
+++ resolved
@@ -682,11 +682,7 @@
             }
         }
 
-<<<<<<< HEAD
-        public ArraySegment<byte> GetArraySegment(MemoryPoolIterator2 end, ArraySegment<byte> scratchBuffer)
-=======
-        public ArraySegment<byte> GetArraySegment(ref MemoryPoolIterator2 end)
->>>>>>> 7f50736f
+        public ArraySegment<byte> GetArraySegment(ref MemoryPoolIterator2 end, ArraySegment<byte> scratchBuffer)
         {
             if (IsDefault || end.IsDefault)
             {
@@ -697,8 +693,7 @@
                 return new ArraySegment<byte>(_block.Array, _index, end._index - _index);
             }
 
-<<<<<<< HEAD
-            var length = GetLength(end);
+            var length = GetLength(ref end);
 
             if (length < scratchBuffer.Count)
             {
@@ -711,12 +706,6 @@
                 CopyTo(array, 0, length, out length);
                 return new ArraySegment<byte>(array, 0, length);
             }
-=======
-            var length = GetLength(ref end);
-            var array = new byte[length];
-            CopyTo(array, 0, length, out length);
-            return new ArraySegment<byte>(array, 0, length);
->>>>>>> 7f50736f
         }
 
         public MemoryPoolIterator2 CopyTo(byte[] array, int offset, int count, out int actual)
