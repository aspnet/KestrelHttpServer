// Copyright (c) .NET Foundation. All rights reserved.
// Licensed under the Apache License, Version 2.0. See License.txt in the project root for license information.

using System;
using System.Collections.Generic;
using System.Diagnostics;
using System.Threading;
using System.Threading.Tasks;
using Microsoft.AspNet.Server.Kestrel.Infrastructure;
using Microsoft.AspNet.Server.Kestrel.Networking;
using Microsoft.Extensions.Logging;

namespace Microsoft.AspNet.Server.Kestrel.Http
{
    public class SocketOutput : ISocketOutput
    {
        public const int MaxPooledWriteReqs = 1024;

        private const int _maxBytesPreCompleted = 65536;
        private const int _initialTaskQueues = 64;
        private const int _maxPooledWriteContexts = 32;

        private static readonly WaitCallback _returnBlocks = (state) => ReturnBlocks((MemoryPoolBlock2)state);
        private static readonly Action<object> _connectionCancellation = (state) => ((SocketOutput)state).CancellationTriggered();

        private readonly KestrelThread _thread;
        private readonly UvStreamHandle _socket;
        private readonly Connection _connection;
        private readonly long _connectionId;
        private readonly IKestrelTrace _log;
        private readonly IThreadPool _threadPool;

        // This locks all access to _tail and _lastStart.
        // _head does not require a lock, since it is only used in the ctor and uv thread.
        private readonly object _returnLock = new object();

        private MemoryPoolBlock2 _head;
        private MemoryPoolBlock2 _tail;

        private MemoryPoolIterator2 _lastStart;

        // This locks access to to all of the below fields
        private readonly object _contextLock = new object();

        // The number of write operations that have been scheduled so far
        // but have not completed.
        private bool _writePending = false;
        private int _numBytesPreCompleted = 0;
        private Exception _lastWriteError;
        private WriteContext _nextWriteContext;
        private readonly Queue<WaitingTask> _tasksPending;
        private readonly Queue<WriteContext> _writeContextPool;
        private readonly Queue<UvWriteReq> _writeReqPool;

        public SocketOutput(
            KestrelThread thread,
            UvStreamHandle socket,
            MemoryPool2 memory,
            Connection connection,
            long connectionId,
            IKestrelTrace log,
            IThreadPool threadPool,
            Queue<UvWriteReq> writeReqPool)
        {
            _thread = thread;
            _socket = socket;
            _connection = connection;
            _connectionId = connectionId;
            _log = log;
            _threadPool = threadPool;
            _tasksPending = new Queue<WaitingTask>(_initialTaskQueues);
            _writeContextPool = new Queue<WriteContext>(_maxPooledWriteContexts);
            _writeReqPool = writeReqPool;

            _head = memory.Lease();
            _tail = _head;
        }

        public Task WriteAsync(
            ArraySegment<byte> buffer,
            CancellationToken cancellationToken,
            bool immediate = true,
            bool chunk = false,
            bool socketShutdownSend = false,
            bool socketDisconnect = false,
            bool isSync = false)
        {
            TaskCompletionSource<object> tcs = null;
            var scheduleWrite = false;

            lock (_contextLock)
            {
                if (buffer.Count > 0)
                {
                    var tail = ProducingStart();
                    if (tail.IsDefault)
                    {
                        if (cancellationToken.CanBeCanceled)
                        {
                            return TaskUtilities.GetCancelledTask(
                                cancellationToken.IsCancellationRequested ?
                                cancellationToken :
                                new CancellationToken(true));
                        }
                        else
                        {
                            return TaskUtilities.CompletedTask;
                        }
                    }

                    if (chunk)
                    {
                        _numBytesPreCompleted += ChunkWriter.WriteBeginChunkBytes(ref tail, buffer.Count);
                    }

                    tail.CopyFrom(buffer);

                    if (chunk)
                    {
                        ChunkWriter.WriteEndChunkBytes(ref tail);
                        _numBytesPreCompleted += 2;
                    }

                    // We do our own accounting below
                    ProducingCompleteNoPreComplete(tail);
                }

                if (_nextWriteContext == null)
                {
                    if (_writeContextPool.Count > 0)
                    {
                        _nextWriteContext = _writeContextPool.Dequeue();
                    }
                    else
                    {
                        _nextWriteContext = new WriteContext(this);
                    }
                }

                if (socketShutdownSend)
                {
                    _nextWriteContext.SocketShutdownSend = true;
                }
                if (socketDisconnect)
                {
                    _nextWriteContext.SocketDisconnect = true;
                }

                if (!immediate)
                {
                    // immediate==false calls always return complete tasks, because there is guaranteed
                    // to be a subsequent immediate==true call which will go down one of the previous code-paths
                    _numBytesPreCompleted += buffer.Count;
                }
                else if (_lastWriteError == null &&
                        _tasksPending.Count == 0 &&
                        _numBytesPreCompleted + buffer.Count <= _maxBytesPreCompleted)
                {
                    // Complete the write task immediately if all previous write tasks have been completed,
                    // the buffers haven't grown too large, and the last write to the socket succeeded.
                    _numBytesPreCompleted += buffer.Count;
                }
                else
                {
<<<<<<< HEAD
                    // immediate write, which is not eligable for instant completion above
                    tcs = new TaskCompletionSource<object>(buffer.Count);
                    _tasksPending.Enqueue(new WaitingTask() {
                                            CompletionSource = tcs,
                                            BytesToWrite = buffer.Count,
                                            isSync = isSync
                                          });
=======
                    if (cancellationToken.CanBeCanceled)
                    {
                        if (cancellationToken.IsCancellationRequested)
                        {
                            _connection.Abort();

                            return TaskUtilities.GetCancelledTask(cancellationToken);
                        }
                        else
                        {
                            // immediate write, which is not eligable for instant completion above
                            tcs = new TaskCompletionSource<object>();
                            _tasksPending.Enqueue(new WaitingTask()
                            {
                                CancellationRegistration = cancellationToken.Register(_connectionCancellation, this),
                                BytesToWrite = buffer.Count,
                                CompletionSource = tcs
                            });
                        }
                    }
                    else
                    {
                        tcs = new TaskCompletionSource<object>();
                        _tasksPending.Enqueue(new WaitingTask() {
                            BytesToWrite = buffer.Count,
                            CompletionSource = tcs
                        });
                    }
>>>>>>> 27b76072
                }

                if (!_writePending && immediate)
                {
                    _writePending = true;
                    scheduleWrite = true;
                }
            }

            if (scheduleWrite)
            {
                ScheduleWrite();
            }

            // Return TaskCompletionSource's Task if set, otherwise completed Task 
            return tcs?.Task ?? TaskUtilities.CompletedTask;
        }

        public void End(ProduceEndType endType)
        {
            switch (endType)
            {
                case ProduceEndType.SocketShutdownSend:
                    WriteAsync(default(ArraySegment<byte>),
                        default(CancellationToken),
                        immediate: true,
                        socketShutdownSend: true,
                        socketDisconnect: false);
                    break;
                case ProduceEndType.SocketDisconnect:
                    WriteAsync(default(ArraySegment<byte>),
                        default(CancellationToken),
                        immediate: true,
                        socketShutdownSend: false,
                        socketDisconnect: true);
                    break;
            }
        }

        public MemoryPoolIterator2 ProducingStart()
        {
            lock (_returnLock)
            {
                Debug.Assert(_lastStart.IsDefault);

                if (_tail == null)
                {
                    return default(MemoryPoolIterator2);
                }

                _lastStart = new MemoryPoolIterator2(_tail, _tail.End);

                return _lastStart;
            }
        }

        public void ProducingComplete(MemoryPoolIterator2 end)
        {
            Debug.Assert(!_lastStart.IsDefault);

            int bytesProduced, buffersIncluded;
            BytesBetween(_lastStart, end, out bytesProduced, out buffersIncluded);

            lock (_contextLock)
            {
                _numBytesPreCompleted += bytesProduced;
            }

            ProducingCompleteNoPreComplete(end);
        }

        private void ProducingCompleteNoPreComplete(MemoryPoolIterator2 end)
        {
            MemoryPoolBlock2 blockToReturn = null;

            lock (_returnLock)
            {
                Debug.Assert(!_lastStart.IsDefault);

                // If the socket has been closed, return the produced blocks
                // instead of advancing the now non-existent tail.
                if (_tail != null)
                {
                    _tail = end.Block;
                    _tail.End = end.Index;
                }
                else
                {
                    blockToReturn = _lastStart.Block;
                }

                _lastStart = default(MemoryPoolIterator2);
            }

            if (blockToReturn != null)
            {
                ThreadPool.QueueUserWorkItem(_returnBlocks, blockToReturn);
            }
        }

        private void CancellationTriggered()
        {
            lock (_contextLock)
            {
                // Abort the connection for any failed write
                // Queued on threadpool so get it in as first op.
                _connection?.Abort();

                CancelOutstandingTasks(new TaskCanceledException("The request was aborted"));
            }
        }

        private static void ReturnBlocks(MemoryPoolBlock2 block)
        {
            while (block != null)
            {
                var returningBlock = block;
                block = returningBlock.Next;

                returningBlock.Pool.Return(returningBlock);
            }
        }

        private void ScheduleWrite()
        {
            _thread.Post(_this => _this.WriteAllPending(), this);
        }

        // This is called on the libuv event loop
        private void WriteAllPending()
        {
            WriteContext writingContext = null;

            if (Monitor.TryEnter(_contextLock))
            {
                _writePending = false;

                if (_nextWriteContext != null)
                {
                    writingContext = _nextWriteContext;
                    _nextWriteContext = null;
                }

                Monitor.Exit(_contextLock);
            }
            else
            {
                ScheduleWrite();
            }

            if (writingContext != null)
            {
                writingContext.DoWriteIfNeeded();
            }
        }

        // This may called on the libuv event loop
        // This is always called with the _contextLock already acquired
        private void OnWriteCompleted(WriteContext writeContext)
        {
            var bytesWritten = writeContext.ByteCount;
            var status = writeContext.WriteStatus;
            var error = writeContext.WriteError;

            PoolWriteContext(writeContext);

            if (error == null)
            {
                // _numBytesPreCompleted can temporarily go negative in the event there are
                // completed writes that we haven't triggered callbacks for yet.
                _numBytesPreCompleted -= bytesWritten;

                CompleteFinishedWrites(status);
            }
            else if (error != null)
            {
                // Abort the connection for any failed write
                // Queued on threadpool so get it in as first op.
                _connection.Abort();

                CancelOutstandingTasks(error);
            }
        }

        private void CompleteFinishedWrites(int status)
        {
            // bytesLeftToBuffer can be greater than _maxBytesPreCompleted
            // This allows large writes to complete once they've actually finished.
            var bytesLeftToBuffer = _maxBytesPreCompleted - _numBytesPreCompleted;
            while (_tasksPending.Count > 0 &&
                   (_tasksPending.Peek().BytesToWrite) <= bytesLeftToBuffer)
            {
                var waitingTask = _tasksPending.Dequeue();
                var bytesToWrite = waitingTask.BytesToWrite;

                _numBytesPreCompleted += bytesToWrite;
                bytesLeftToBuffer -= bytesToWrite;

                // Dispose registration if there is one
                waitingTask.CancellationRegistration?.Dispose();

                _threadPool.Complete(waitingTask.CompletionSource);
            }

            _log.ConnectionWriteCallback(_connectionId, status);
        }

        private void CancelOutstandingTasks(Exception error)
        {
            _lastWriteError = error;

            while (_tasksPending.Count > 0)
            {
                var waitingTask = _tasksPending.Dequeue();

                if (waitingTask.CancellationRegistration != null)
                {
<<<<<<< HEAD
                    if (waitingTask.isSync)
                    {
                        waitingTask.CompletionSource.TrySetResult(null);
                    }
                    else
                    {
                        _threadPool.Complete(waitingTask.CompletionSource);
                    }
                }
                else
                {
                    if (waitingTask.isSync)
                    {
                        waitingTask.CompletionSource.TrySetException(_lastWriteError);
                    }
                    else
                    {
                        _threadPool.Error(waitingTask.CompletionSource, _lastWriteError);
                    }
=======
                    // Only Cancellation tokens which accept cancellation
                    // therefore have a registration should be cancelled
                    waitingTask.CancellationRegistration.Dispose();

                    _threadPool.Cancel(waitingTask.CompletionSource);
                }
                else
                {
                    _threadPool.Complete(waitingTask.CompletionSource);
>>>>>>> 27b76072
                }
            }

            _log.ConnectionError(_connectionId, error);
        }

        // This is called on the libuv event loop
        private void ReturnAllBlocks()
        {
            lock (_returnLock)
            {
                var block = _head;
                while (block != _tail)
                {
                    var returnBlock = block;
                    block = block.Next;

                    returnBlock.Pool.Return(returnBlock);
                }

                // Only return the _tail if we aren't between ProducingStart/Complete calls
                if (_lastStart.IsDefault)
                {
                    _tail.Pool.Return(_tail);
                }

                _head = null;
                _tail = null;
            }
        }

        private void PoolWriteContext(WriteContext writeContext)
        {
            // called inside _contextLock
            if (_writeContextPool.Count < _maxPooledWriteContexts)
            {
                writeContext.Reset();
                _writeContextPool.Enqueue(writeContext);
            }
        }

        void ISocketOutput.Write(ArraySegment<byte> buffer, bool immediate, bool chunk)
        {
<<<<<<< HEAD
            WriteAsync(buffer, immediate, chunk, isSync: true).GetAwaiter().GetResult();
=======
            var task = WriteAsync(buffer, CancellationToken.None, immediate, chunk);

            if (task.Status == TaskStatus.RanToCompletion)
            {
                return;
            }
            else
            {
                task.GetAwaiter().GetResult();
            }
>>>>>>> 27b76072
        }

        Task ISocketOutput.WriteAsync(ArraySegment<byte> buffer, bool immediate, bool chunk, CancellationToken cancellationToken)
        {
            if (cancellationToken.CanBeCanceled)
            {
                if (cancellationToken.IsCancellationRequested)
                {
                    _connection?.Abort();
                    return TaskUtilities.GetCancelledTask(cancellationToken);
                }
                else if (_lastWriteError != null || _socket.IsClosed)
                {
                    return TaskUtilities.GetCancelledTask(new CancellationToken(true));
                }
            }
            else if (_lastWriteError != null || _socket.IsClosed)
            {
                _log.ConnectionDisconnectedWrite(_connectionId, buffer.Count, _lastWriteError);

                return TaskUtilities.CompletedTask;
            }

            return WriteAsync(buffer, cancellationToken, immediate, chunk);
        }

        private static void BytesBetween(MemoryPoolIterator2 start, MemoryPoolIterator2 end, out int bytes, out int buffers)
        {
            if (start.Block == end.Block)
            {
                bytes = end.Index - start.Index;
                buffers = 1;
                return;
            }

            bytes = start.Block.Data.Offset + start.Block.Data.Count - start.Index;
            buffers = 1;

            for (var block = start.Block.Next; block != end.Block; block = block.Next)
            {
                bytes += block.Data.Count;
                buffers++;
            }

            bytes += end.Index - end.Block.Data.Offset;
            buffers++;
        }

        private class WriteContext
        {
            private static WaitCallback _returnWrittenBlocks = (state) => ReturnWrittenBlocks((MemoryPoolBlock2)state);
            private static WaitCallback _completeWrite = (state) => ((WriteContext)state).CompleteOnThreadPool();

            private SocketOutput Self;
            private UvWriteReq _writeReq;
            private MemoryPoolIterator2 _lockedStart;
            private MemoryPoolIterator2 _lockedEnd;
            private int _bufferCount;

            public int ByteCount;
            public bool SocketShutdownSend;
            public bool SocketDisconnect;

            public int WriteStatus;
            public Exception WriteError;
            public int ShutdownSendStatus;

            public WriteContext(SocketOutput self)
            {
                Self = self;
            }

            /// <summary>
            /// First step: initiate async write if needed, otherwise go to next step
            /// </summary>
            public void DoWriteIfNeeded()
            {
                LockWrite();

                if (ByteCount == 0 || Self._socket.IsClosed)
                {
                    DoShutdownIfNeeded();
                    return;
                }

                // Sample values locally in case write completes inline
                // to allow block to be Reset and still complete this function
                var lockedEndBlock = _lockedEnd.Block;
                var lockedEndIndex = _lockedEnd.Index;

                if (Self._writeReqPool.Count > 0)
                {
                    _writeReq = Self._writeReqPool.Dequeue();
                }
                else
                {
                    _writeReq = new UvWriteReq(Self._log);
                    _writeReq.Init(Self._thread.Loop);
                }

                _writeReq.Write(Self._socket, _lockedStart, _lockedEnd, _bufferCount, (_writeReq, status, error, state) =>
                {
                    var writeContext = (WriteContext)state;
                    writeContext.PoolWriteReq(writeContext._writeReq);
                    writeContext._writeReq = null;
                    writeContext.ScheduleReturnFullyWrittenBlocks();
                    writeContext.WriteStatus = status;
                    writeContext.WriteError = error;
                    writeContext.DoShutdownIfNeeded();
                }, this);

                Self._head = lockedEndBlock;
                Self._head.Start = lockedEndIndex;
            }

            /// <summary>
            /// Second step: initiate async shutdown if needed, otherwise go to next step
            /// </summary>
            public void DoShutdownIfNeeded()
            {
                if (SocketShutdownSend == false || Self._socket.IsClosed)
                {
                    DoDisconnectIfNeeded();
                    return;
                }

                var shutdownReq = new UvShutdownReq(Self._log);
                shutdownReq.Init(Self._thread.Loop);
                shutdownReq.Shutdown(Self._socket, (_shutdownReq, status, state) =>
                {
                    _shutdownReq.Dispose();
                    var _this = (WriteContext)state;
                    _this.ShutdownSendStatus = status;

                    _this.Self._log.ConnectionWroteFin(_this.Self._connectionId, status);

                    _this.DoDisconnectIfNeeded();
                }, this);
            }

            /// <summary>
            /// Third step: disconnect socket if needed, otherwise this work item is complete
            /// </summary>
            public void DoDisconnectIfNeeded()
            {
                if (SocketDisconnect == false || Self._socket.IsClosed)
                {
                    CompleteOnUvThread();
                    return;
                }

                Self._socket.Dispose();
                Self.ReturnAllBlocks();
                Self._log.ConnectionStop(Self._connectionId);
                CompleteOnUvThread();
            }

            public void CompleteOnUvThread()
            {
                if (Monitor.TryEnter(Self._contextLock))
                {
                    try
                    {
                        Self.OnWriteCompleted(this);
                    }
                    finally
                    {
                        Monitor.Exit(Self._contextLock);
                    }
                }
                else
                {
                    ThreadPool.QueueUserWorkItem(_completeWrite, this);
                }
            }

            public void CompleteOnThreadPool()
            {
                lock (Self._contextLock)
                {
                    try
                    {
                        Self.OnWriteCompleted(this);
                    }
                    catch (Exception ex)
                    {
                        Self._log.LogError("SocketOutput.OnWriteCompleted", ex);
                    }
                }
            }

            private void PoolWriteReq(UvWriteReq writeReq)
            {
                if (Self._writeReqPool.Count < MaxPooledWriteReqs)
                {
                    Self._writeReqPool.Enqueue(writeReq);
                }
                else
                {
                    writeReq.Dispose();
                }
            }

            private void ScheduleReturnFullyWrittenBlocks()
            {
                var block = _lockedStart.Block;
                var end = _lockedEnd.Block;
                if (block == end)
                {
                    end.Unpin();
                    return;
                }

                while (block.Next != end)
                {
                    block = block.Next;
                    block.Unpin();
                }
                block.Next = null;

                ThreadPool.QueueUserWorkItem(_returnWrittenBlocks, _lockedStart.Block);
            }

            private static void ReturnWrittenBlocks(MemoryPoolBlock2 block)
            {
                while (block != null)
                {
                    var returnBlock = block;
                    block = block.Next;

                    returnBlock.Unpin();
                    returnBlock.Pool.Return(returnBlock);
                }
            }

            private void LockWrite()
            {
                var head = Self._head;
                var tail = Self._tail;

                if (head == null || tail == null)
                {
                    // ReturnAllBlocks has already bee called. Nothing to do here.
                    // Write will no-op since _byteCount will remain 0.
                    return;
                }

                _lockedStart = new MemoryPoolIterator2(head, head.Start);
                _lockedEnd = new MemoryPoolIterator2(tail, tail.End);

                BytesBetween(_lockedStart, _lockedEnd, out ByteCount, out _bufferCount);
            }

            public void Reset()
            {
                _lockedStart = default(MemoryPoolIterator2);
                _lockedEnd = default(MemoryPoolIterator2);
                _bufferCount = 0;
                ByteCount = 0;

                SocketShutdownSend = false;
                SocketDisconnect = false;

                WriteStatus = 0;
                WriteError = null;

                ShutdownSendStatus = 0;
            }
        }

        private struct WaitingTask
        {
<<<<<<< HEAD
            public bool isSync;
            public int BytesToWrite;
            public IDisposable CancellationRegistration;
=======
            public IDisposable CancellationRegistration;
            public int BytesToWrite;
>>>>>>> 27b76072
            public TaskCompletionSource<object> CompletionSource;
        }
    }
}<|MERGE_RESOLUTION|>--- conflicted
+++ resolved
@@ -162,15 +162,6 @@
                 }
                 else
                 {
-<<<<<<< HEAD
-                    // immediate write, which is not eligable for instant completion above
-                    tcs = new TaskCompletionSource<object>(buffer.Count);
-                    _tasksPending.Enqueue(new WaitingTask() {
-                                            CompletionSource = tcs,
-                                            BytesToWrite = buffer.Count,
-                                            isSync = isSync
-                                          });
-=======
                     if (cancellationToken.CanBeCanceled)
                     {
                         if (cancellationToken.IsCancellationRequested)
@@ -193,13 +184,14 @@
                     }
                     else
                     {
+                        // Sync tasks don't have cacellation
                         tcs = new TaskCompletionSource<object>();
                         _tasksPending.Enqueue(new WaitingTask() {
                             BytesToWrite = buffer.Count,
-                            CompletionSource = tcs
+                            CompletionSource = tcs,
+                            isSync = isSync
                         });
                     }
->>>>>>> 27b76072
                 }
 
                 if (!_writePending && immediate)
@@ -398,10 +390,17 @@
                 _numBytesPreCompleted += bytesToWrite;
                 bytesLeftToBuffer -= bytesToWrite;
 
-                // Dispose registration if there is one
-                waitingTask.CancellationRegistration?.Dispose();
-
-                _threadPool.Complete(waitingTask.CompletionSource);
+                if (waitingTask.isSync)
+                {
+                    // sync tasks don't register for cancelation
+                    waitingTask.CompletionSource.TrySetResult(null);
+                }
+                else
+                {
+                    // Dispose registration if there is one
+                    waitingTask.CancellationRegistration?.Dispose();
+                    _threadPool.Complete(waitingTask.CompletionSource);
+                }
             }
 
             _log.ConnectionWriteCallback(_connectionId, status);
@@ -417,37 +416,22 @@
 
                 if (waitingTask.CancellationRegistration != null)
                 {
-<<<<<<< HEAD
-                    if (waitingTask.isSync)
-                    {
-                        waitingTask.CompletionSource.TrySetResult(null);
-                    }
-                    else
-                    {
-                        _threadPool.Complete(waitingTask.CompletionSource);
-                    }
-                }
-                else
-                {
-                    if (waitingTask.isSync)
-                    {
-                        waitingTask.CompletionSource.TrySetException(_lastWriteError);
-                    }
-                    else
-                    {
-                        _threadPool.Error(waitingTask.CompletionSource, _lastWriteError);
-                    }
-=======
                     // Only Cancellation tokens which accept cancellation
                     // therefore have a registration should be cancelled
                     waitingTask.CancellationRegistration.Dispose();
-
                     _threadPool.Cancel(waitingTask.CompletionSource);
                 }
                 else
                 {
-                    _threadPool.Complete(waitingTask.CompletionSource);
->>>>>>> 27b76072
+                    if (waitingTask.isSync)
+                    {
+                        // sync tasks don't register for cancelation
+                        waitingTask.CompletionSource.TrySetResult(null);
+                    }
+                    else
+                    {
+                        _threadPool.Complete(waitingTask.CompletionSource);
+                    }
                 }
             }
 
@@ -491,20 +475,7 @@
 
         void ISocketOutput.Write(ArraySegment<byte> buffer, bool immediate, bool chunk)
         {
-<<<<<<< HEAD
-            WriteAsync(buffer, immediate, chunk, isSync: true).GetAwaiter().GetResult();
-=======
-            var task = WriteAsync(buffer, CancellationToken.None, immediate, chunk);
-
-            if (task.Status == TaskStatus.RanToCompletion)
-            {
-                return;
-            }
-            else
-            {
-                task.GetAwaiter().GetResult();
-            }
->>>>>>> 27b76072
+            WriteAsync(buffer, CancellationToken.None, immediate, chunk, isSync: true).GetAwaiter().GetResult();
         }
 
         Task ISocketOutput.WriteAsync(ArraySegment<byte> buffer, bool immediate, bool chunk, CancellationToken cancellationToken)
@@ -777,14 +748,9 @@
 
         private struct WaitingTask
         {
-<<<<<<< HEAD
             public bool isSync;
             public int BytesToWrite;
             public IDisposable CancellationRegistration;
-=======
-            public IDisposable CancellationRegistration;
-            public int BytesToWrite;
->>>>>>> 27b76072
             public TaskCompletionSource<object> CompletionSource;
         }
     }
