--- conflicted
+++ resolved
@@ -58,19 +58,7 @@
                 Buffer.BlockCopy(headerArray, 0, inputBuffer.Data.Array, inputBuffer.Data.Offset, headerArray.Length);
                 socketInput.IncomingComplete(headerArray.Length, null);
 
-<<<<<<< HEAD
-            using (var memorypool = new MemoryPool2())
-            {
-                var success = Frame.TakeMessageHeaders(socketInput, headerCollection, memorypool);
-
-                Assert.True(success);
-                Assert.Equal(numHeaders, headerCollection.Count());
-            }
-            // Assert TakeMessageHeaders consumed all the input
-            var scan = socketInput.ConsumingStart();
-            Assert.True(scan.IsEnd);
-=======
-                var success = Frame.TakeMessageHeaders(socketInput, headerCollection);
+                var success = Frame.TakeMessageHeaders(socketInput, headerCollection, memory);
 
                 Assert.True(success);
                 Assert.Equal(numHeaders, headerCollection.Count());
@@ -79,7 +67,6 @@
                 var scan = socketInput.ConsumingStart();
                 Assert.True(scan.IsEnd);
             }
->>>>>>> ee4d9c35
         }
     }
 }