--- conflicted
+++ resolved
@@ -1214,7 +1214,6 @@
             }
         }
 
-<<<<<<< HEAD
         [Fact]
         public void CorrectContentLengthsOutput()
         {
@@ -1292,55 +1291,6 @@
                 {
                     pool.Return(block);
                 }
-=======
-        [Theory]
-        [InlineData(0, MemoryPool.MaxPooledBlockLength * 3 + 64)]
-        public unsafe void TestCopyFromAscii(int start, int end)
-        {
-            for (var i = start; i <= end; i++)
-            {
-                TestCopyFromAscii(i);
-            }
-        }
-
-        private unsafe void TestCopyFromAscii(int size)
-        {
-            // Arrange
-            var block = _pool.Lease();
-            try
-            {
-                var data = new string('\0', size);
-
-                fixed (char* pData = data)
-                {
-                    for (var i = 0; i < data.Length; i++)
-                    {
-                        // ascii chars 32 - 126
-                        pData[i] = (char)((i % (126 - 32)) + 32);
-                    }
-                }
-
-                // Act
-                var iter = block.GetIterator();
-
-                var iterEnd = iter;
-
-                iterEnd.CopyFromAscii(data);
-
-                // Assert
-                Assert.True(iterEnd.IsEnd);
-                foreach (var ch in data)
-                {
-                    Assert.Equal(ch, iter.Take());
-                }
-                Assert.True(iter.IsEnd);
-                Assert.Equal(iter.Block, iterEnd.Block);
-                Assert.Equal(iter.Index, iterEnd.Index);
-            }
-            finally
-            {
-                ReturnBlocks(block);
->>>>>>> 06d14372
             }
         }
 
